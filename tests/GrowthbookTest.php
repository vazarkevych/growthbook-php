--- conflicted
+++ resolved
@@ -8,23 +8,17 @@
 use Growthbook\InlineExperiment;
 use PHPUnit\Framework\TestCase;
 use Psr\Http\Client\ClientInterface;
-<<<<<<< HEAD
+use Psr\Http\Message\RequestFactoryInterface;
+use Psr\Http\Message\RequestInterface;
 use Psr\Http\Message\ResponseInterface;
-use React\EventLoop\Factory as LoopFactory;
+use Psr\Log\LoggerInterface;
+use Psr\Log\LogLevel;
+use React\EventLoop\Loop;
+use React\Promise\Deferred;
 use React\Promise\PromiseInterface;
 use Psr\SimpleCache\CacheInterface;
 use React\Http\Browser;
 
-=======
-use Psr\Http\Message\RequestFactoryInterface;
-use Psr\Http\Message\ResponseInterface;
-use Psr\SimpleCache\CacheInterface;
-use React\EventLoop\Factory;
-use React\Http\Browser;
-use React\Promise\Deferred;
-use Psr\Http\Message\RequestInterface;
-use Psr\Log\LoggerInterface;
->>>>>>> 20e2a226
 
 final class GrowthbookTest extends TestCase
 {
@@ -483,14 +477,275 @@
         $exp = new InlineExperiment("test-exp", [0, 1]);
         $gb->runInlineExperiment($exp);
     }
-<<<<<<< HEAD
 
     public function testLoadFeaturesWithTimeoutSkipCacheStaleWhileRevalidate(): void
-=======
+    {
+        $cache = new class implements CacheInterface {
+            /** @var array<string,mixed> */
+            private array $store = [];
+
+            public function get(string $key, mixed $default = null): mixed
+            {
+                return $this->store[$key] ?? $default;
+            }
+
+            public function set(string $key, mixed $value, DateInterval|int|null $ttl = null): bool
+            {
+                $this->store[$key] = $value;
+                return true;
+            }
+
+            // delete(string $key): bool
+            public function delete(string $key): bool
+            {
+                unset($this->store[$key]);
+                return true;
+            }
+
+            // clear(): bool
+            public function clear(): bool
+            {
+                $this->store = [];
+                return true;
+            }
+
+            public function getMultiple(iterable $keys, mixed $default = null): iterable
+            {
+                $results = [];
+                foreach ($keys as $k) {
+                    $results[$k] = $this->store[$k] ?? $default;
+                }
+                return $results;
+            }
+            /**
+             * @param iterable<string,mixed> $values
+             */
+            public function setMultiple(iterable $values, DateInterval|int|null $ttl = null): bool
+            {
+                foreach ($values as $k => $v) {
+                    $this->store[$k] = $v;
+                }
+                return true;
+            }
+
+            // deleteMultiple(iterable $keys): bool
+            public function deleteMultiple(iterable $keys): bool
+            {
+                foreach ($keys as $k) {
+                    unset($this->store[$k]);
+                }
+                return true;
+            }
+
+            public function has(string $key): bool
+            {
+                return isset($this->store[$key]);
+            }
+        };
+
+
+        $mockResponseBody = json_encode(["features" => [
+            "new-feature" => ["defaultValue" => true],
+            "beta-feature" => ["defaultValue" => false]
+        ]]);
+        $responseMock = $this->createMock(ResponseInterface::class);
+        $responseMock->method('getBody')->willReturn($mockResponseBody);
+
+        $httpClientMock = $this->createMock(ClientInterface::class);
+        $httpClientMock->expects($this->any())
+            ->method('sendRequest')
+            ->willReturn($responseMock);
+
+        $gb = new Growthbook([
+            'httpClient' => $httpClientMock,
+            'cache' => $cache,
+        ]);
+
+        $gb->loadFeatures('client-test', '', '', [
+            'timeout' => 5,
+            'skipCache' => false,
+            'staleWhileRevalidate' => true
+        ]);
+        $this->assertTrue($gb->isOn('new-feature'), 'Expect new-feature => true from fresh API call');
+        $cacheKey = md5("https://cdn.growthbook.io/api/features/client-test");
+        $this->assertNotNull($cache->get($cacheKey), 'Features must be stored in cache');
+
+        $responseMock2 = $this->createMock(ResponseInterface::class);
+        $responseMock2->method('getBody')->willReturn(json_encode(["features" => [
+            "some-other-feature" => ["defaultValue" => false]
+        ]]));
+        $httpClientMock2 = $this->createMock(ClientInterface::class);
+        $httpClientMock2->expects($this->never())
+            ->method('sendRequest');
+
+        $gb->withHttpClient($httpClientMock2, $gb->requestFactory);
+
+        $gb->loadFeatures('client-test', '', '', [
+            'timeout' => 5,
+            'skipCache' => false,
+            'staleWhileRevalidate' => true
+        ]);
+
+        $this->assertTrue($gb->isOn('new-feature'), 'new-feature still true from cache');
+
+        $responseMock3 = $this->createMock(ResponseInterface::class);
+        $responseMock3->method('getBody')->willReturn(json_encode(["features" => [
+            "skipcache-feature" => ["defaultValue" => 123]
+        ]]));
+        $httpClientMock3 = $this->createMock(ClientInterface::class);
+        $httpClientMock3->expects($this->once()) // один виклик
+        ->method('sendRequest')
+            ->willReturn($responseMock3);
+
+        $gb->withHttpClient($httpClientMock3, $gb->requestFactory);
+
+        $gb->loadFeatures('client-test', '', '', [
+            'timeout' => 5,
+            'skipCache' => true,
+            'staleWhileRevalidate' => false
+        ]);
+        $this->assertSame(123, $gb->getValue('skipcache-feature', null));
+
+        $cache->set($cacheKey . '_time', time() - 9999);
+
+        $responseMock4 = $this->createMock(ResponseInterface::class);
+        $responseMock4->method('getBody')->willReturn(json_encode(["features" => [
+            "fresh-feature" => ["defaultValue" => "fresh"]
+        ]]));
+        $httpClientMock4 = $this->createMock(ClientInterface::class);
+        $httpClientMock4->expects($this->once())
+            ->method('sendRequest')
+            ->willReturn($responseMock4);
+
+        $gb->withHttpClient($httpClientMock4, $gb->requestFactory);
+
+        $gb->loadFeatures('client-test', '', '', [
+            'timeout' => 5,
+            'skipCache' => false,
+            'staleWhileRevalidate' => false
+        ]);
+        $this->assertSame("fresh", $gb->getValue('fresh-feature', null));
+
+        $this->assertTrue(true, 'No exceptions thrown => logic is ok for skipCache, staleWhileRevalidate, and timeout.');
+    }
+
+
+    public function testLoadFeaturesAsyncOption(): void
+    {
+        $loop = Loop::get();
+        $httpClient = new Browser($loop);
+        $gb = new Growthbook([
+            'loop' => $loop,
+            'httpClient' => $httpClient, // Or ->setClient($httpClient) if that’s your library’s pattern
+        ]);
+        $gb->loadFeatures('demo', '', '', [
+            'async' => true,
+            'skipCache' => true,
+            'timeout' => 3,
+        ]);
+        $this->assertInstanceOf(PromiseInterface::class, $gb->promise);
+
+        if ($gb->promise instanceof PromiseInterface) {
+            $gb->promise->then(
+                function (array $features) {
+                    $this->assertIsArray($features, "Async features must be an array");
+                },
+                function (Throwable $e) {
+                    $this->fail("Async fetch failed: " . $e->getMessage());
+                }
+            );
+        }
+        $loop->run();
+
+        $this->assertTrue(true, "Async loadFeatures completed successfully");
+    }
+    public function testLoadFeaturesSyncOption(): void
+    {
+        $loop = Loop::get();
+        $httpClient = $this->createMock(ClientInterface::class);
+        $gb = new Growthbook([
+            'loop' => $loop,
+            'httpClient' => $httpClient,
+        ]);
+        $gb->loadFeatures('demo', '', '', [
+            'async' => false,
+            'skipCache' => true,
+            'timeout' => 3,
+        ]);
+
+        $features = $gb->getFeatures();
+        $this->assertIsArray($features, "Sync features must be an array");
+
+        $this->assertTrue(true, "Sync loadFeatures completed successfully");
+    }
+    public function testLoadFeaturesWithCache(): void
+    {
+        $loop = Loop::get();
+        $httpClient = $this->createMock(ClientInterface::class);
+        $cache = $this->createMock(CacheInterface::class);
+//        $cache->method('get')->willReturn(json_encode(['feature1' => ['on' => true]]));
+        $cache->method('get')->willReturn(json_encode( ['feature1' => ['defaultValue' => ['on' => true], 'rules' => []]]));
+        $cache->method('set')->willReturn(true);
+
+        $gb = new Growthbook([
+            'loop' => $loop,
+            'httpClient' => $httpClient,
+            'cache' => $cache,
+        ]);
+        $gb->loadFeatures('demo', '', '', [
+            'async' => false,
+            'skipCache' => false,
+            'timeout' => 3,
+        ]);
+
+        $features = $gb->getFeatures();
+        $this->assertIsArray($features, "Features must be an array");
+        $this->assertArrayHasKey('feature1', $features, "Features must contain 'feature1'");
+        $this->assertTrue($features['feature1']->defaultValue['on'], "Feature 'feature1' must be on");
+
+        $this->assertTrue(true, "Load features with cache completed successfully");
+    }
+
+    public function testLoadFeaturesWithInvalidClientKey(): void
+    {
+        $this->expectException(Exception::class);
+        $this->expectExceptionMessage("Must specify a clientKey before loading features.");
+
+        $loop = Loop::get();
+        $httpClient = new Browser($loop);
+        $gb = new Growthbook([
+            'loop' => $loop,
+            'httpClient' => $httpClient,
+        ]);
+        $gb->loadFeatures('', '', '', [
+            'async' => false,
+            'skipCache' => true,
+            'timeout' => 3,
+        ]);
+    }
+
+    public function testLoadFeaturesWithWrongHttpClient(): void
+    {
+        $this->expectException(InvalidArgumentException::class);
+        $this->expectExceptionMessage("httpClient must be an instance of ClientInterface or Browser");
+
+        $loop = Loop::get();
+        // @phpstan-ignore-next-line
+        $gb = new Growthbook([
+            'loop' => $loop,
+            'httpClient' => 'wrong'
+        ]);
+        $gb->loadFeatures('demo', '', '', [
+            'async' => false,
+            'skipCache' => true,
+            'timeout' => 3,
+        ]);
+    }
+
     public function testLoadFeaturesStaleWhileRevalidateAsync(): void
     {
         // Create a ReactPHP event loop
-        $loop = Factory::create();
+        $loop = Loop::get();
 
         // Simulate cache
         $cache = $this->createMock(CacheInterface::class);
@@ -563,10 +818,26 @@
         // After update, features should become false
         $this->assertFalse($gb->isOn('feature-stale'), "Should have revalidated and updated features in background");
     }
-
+    public function testLoadFeaturesWithWrongRequestFactoryClient(): void
+    {
+        $this->expectException(InvalidArgumentException::class);
+        $this->expectExceptionMessage("requestFactory must be an instance of RequestFactoryInterface");
+
+        $loop = Loop::get();
+        // @phpstan-ignore-next-line
+        $gb = new Growthbook([
+            'loop' => $loop,
+            'requestFactory' => 'wrong',
+        ]);
+        $gb->loadFeatures('demo', '', '', [
+            'async' => false,
+            'skipCache' => true,
+            'timeout' => 3,
+        ]);
+    }
     public function testLoadFeaturesSkipCacheAsync(): void
     {
-        $loop = Factory::create();
+        $loop = Loop::get();
 
         $cache = $this->createMock(CacheInterface::class);
         $cachedFeatures = ['featureA' => ['defaultValue' => true, 'rules' => []]];
@@ -600,7 +871,8 @@
         $refProperty->setValue($gb, $asyncClient);
 
         $gb->loadFeatures('clientKey', 'https://cdn.growthbook.io', '', [
-            'skipCache' => true
+            'skipCache' => true,
+            'async' => true
         ]);
 
         // Before running the loop, features are not loaded from API, so it should be false
@@ -611,10 +883,9 @@
         // After running the event loop, features should be updated from the API
         $this->assertFalse($gb->isOn('featureA'), "After running event loop, should fetch from API updating feature to false");
     }
-
     public function testLoadFeaturesTimeoutAsync(): void
     {
-        $loop = Factory::create();
+        $loop = Loop::get();
 
         $cache = $this->createMock(CacheInterface::class);
         $cache->method('get')->willReturn(null);
@@ -652,7 +923,7 @@
     }
     public function testTimerLogicForBackgroundRevalidation(): void
     {
-        $loop = Factory::create();
+        $loop = Loop::get();
 
         // Simulate cache with stale features
         $cache = $this->createMock(\Psr\SimpleCache\CacheInterface::class);
@@ -709,33 +980,12 @@
         // After running the loop, the timer should have triggered async fetch & update
         $this->assertFalse($gb->isOn('old-feature'), "Features updated after timer fired and async fetch completed");
     }
-
     public function testLoadFeaturesWithValidCache(): void
->>>>>>> 20e2a226
-    {
-        $cache = new class implements CacheInterface {
-            /** @var array<string,mixed> */
-            private array $store = [];
-
-<<<<<<< HEAD
-            public function get(string $key, mixed $default = null): mixed
-            {
-                return $this->store[$key] ?? $default;
-            }
-
-            public function set(string $key, mixed $value, DateInterval|int|null $ttl = null): bool
-            {
-                $this->store[$key] = $value;
-                return true;
-            }
-
-            // delete(string $key): bool
-            public function delete(string $key): bool
-            {
-                unset($this->store[$key]);
-                return true;
-            }
-=======
+    {
+        $clientKey = 'testClientKey';
+        $apiHost = 'https://api.example.com';
+        $cacheKey = md5(rtrim($apiHost, "/") . "/api/features/" . $clientKey);
+
         $features = ['feature1' => ['defaultValue' => true, 'rules' => []]];
 
         $cacheMock = $this->createMock(CacheInterface::class);
@@ -763,47 +1013,13 @@
                 'rules' => $feature->rules
             ];
         }
->>>>>>> 20e2a226
-
-            // clear(): bool
-            public function clear(): bool
-            {
-                $this->store = [];
-                return true;
-            }
-
-<<<<<<< HEAD
-            public function getMultiple(iterable $keys, mixed $default = null): iterable
-            {
-                $results = [];
-                foreach ($keys as $k) {
-                    $results[$k] = $this->store[$k] ?? $default;
-                }
-                return $results;
-            }
-            /**
-             * @param iterable<string,mixed> $values
-             */
-            public function setMultiple(iterable $values, DateInterval|int|null $ttl = null): bool
-            {
-                foreach ($values as $k => $v) {
-                    $this->store[$k] = $v;
-                }
-                return true;
-            }
-
-            // deleteMultiple(iterable $keys): bool
-            public function deleteMultiple(iterable $keys): bool
-            {
-                foreach ($keys as $k) {
-                    unset($this->store[$k]);
-                }
-                return true;
-            }
-=======
+
+        $this->assertEquals($features, $actualFeatures);
+    }
+
     public function testLoadFeaturesWithoutCredentialsButWithValidCache(): void
     {
-        $clientKey = '';
+        $clientKey = 'apiKey';
         $apiHost = '';
         $cacheKey = md5(rtrim("https://cdn.growthbook.io", "/") . "/api/features/" . $clientKey);
 
@@ -834,7 +1050,7 @@
             ->withCache($cacheMock)
             ->withLogger($loggerMock);
 
-        $gb->loadFeatures($clientKey, $apiHost, '', ['timeout' => null, 'skipCache' => false, 'staleWhileRevalidate' => true]);
+        $gb->loadFeatures($clientKey, $apiHost, '', ['timeout' => 0, 'skipCache' => false, 'staleWhileRevalidate' => true, 'async' => false]);
 
         // Convert Feature objects to arrays for comparison
         $actualFeatures = [];
@@ -844,60 +1060,20 @@
                 'rules' => $feature->rules
             ];
         }
->>>>>>> 20e2a226
-
-            public function has(string $key): bool
-            {
-                return isset($this->store[$key]);
-            }
-        };
-
-
-        $mockResponseBody = json_encode(["features" => [
-            "new-feature" => ["defaultValue" => true],
-            "beta-feature" => ["defaultValue" => false]
-        ]]);
-        $responseMock = $this->createMock(ResponseInterface::class);
-        $responseMock->method('getBody')->willReturn($mockResponseBody);
-
-        $httpClientMock = $this->createMock(ClientInterface::class);
-        $httpClientMock->expects($this->any())
-            ->method('sendRequest')
-            ->willReturn($responseMock);
-
-        $gb = new Growthbook([
-            'httpClient' => $httpClientMock,
-            'cache' => $cache,
-        ]);
-
-<<<<<<< HEAD
-        $gb->loadFeatures('client-test', '', '', [
-            'timeout' => 5,
-            'skipCache' => false,
-            'staleWhileRevalidate' => true
-        ]);
-        $this->assertTrue($gb->isOn('new-feature'), 'Expect new-feature => true from fresh API call');
-        $cacheKey = md5("https://cdn.growthbook.io/api/features/client-test");
-        $this->assertNotNull($cache->get($cacheKey), 'Features must be stored in cache');
-
-        $responseMock2 = $this->createMock(ResponseInterface::class);
-        $responseMock2->method('getBody')->willReturn(json_encode(["features" => [
-            "some-other-feature" => ["defaultValue" => false]
-        ]]));
-        $httpClientMock2 = $this->createMock(ClientInterface::class);
-        $httpClientMock2->expects($this->never())
-            ->method('sendRequest');
-
-        $gb->withHttpClient($httpClientMock2, $gb->requestFactory);
-
-        $gb->loadFeatures('client-test', '', '', [
-            'timeout' => 5,
-            'skipCache' => false,
-            'staleWhileRevalidate' => true
-        ]);
-
-        $this->assertTrue($gb->isOn('new-feature'), 'new-feature still true from cache');
-=======
+
+        $this->assertEquals($features, $actualFeatures);
+    }
+    public function testLoadFeaturesWithoutCacheAndMissingCredentials(): void
+    {
+        $this->expectException(Exception::class);
+        $this->expectExceptionMessage("Must specify a clientKey before loading features.");
+
+        $gb = Growthbook::create();
+
+        $gb->loadFeatures();
+        $this->assertEmpty($gb->getFeatures());
+    }
+
     public function testLoadFeaturesWithConnectionIssueAndValidCache(): void
     {
         $clientKey = 'testClientKey';
@@ -949,77 +1125,56 @@
                     $this->arrayHasKey('url')
                 ]
             );
->>>>>>> 20e2a226
-
-        $responseMock3 = $this->createMock(ResponseInterface::class);
-        $responseMock3->method('getBody')->willReturn(json_encode(["features" => [
-            "skipcache-feature" => ["defaultValue" => 123]
-        ]]));
-        $httpClientMock3 = $this->createMock(ClientInterface::class);
-        $httpClientMock3->expects($this->once()) // один виклик
-        ->method('sendRequest')
-            ->willReturn($responseMock3);
-
-        $gb->withHttpClient($httpClientMock3, $gb->requestFactory);
-
-        $gb->loadFeatures('client-test', '', '', [
-            'timeout' => 5,
-            'skipCache' => true,
-            'staleWhileRevalidate' => false
-        ]);
-        $this->assertSame(123, $gb->getValue('skipcache-feature', null));
-
-        $cache->set($cacheKey . '_time', time() - 9999);
-
-        $responseMock4 = $this->createMock(ResponseInterface::class);
-        $responseMock4->method('getBody')->willReturn(json_encode(["features" => [
-            "fresh-feature" => ["defaultValue" => "fresh"]
-        ]]));
-        $httpClientMock4 = $this->createMock(ClientInterface::class);
-        $httpClientMock4->expects($this->once())
+
+        $gb = Growthbook::create()
+            ->withCache($cacheMock)
+            ->withHttpClient($httpClientMock, $requestFactoryMock)
+            ->withLogger($loggerMock);
+
+        $gb->loadFeatures($clientKey, $apiHost);
+
+        // Convert Feature objects to arrays for comparison
+        $actualFeatures = [];
+        foreach ($gb->getFeatures() as $key => $feature) {
+            $actualFeatures[$key] = [
+                'defaultValue' => $feature->defaultValue,
+                'rules' => $feature->rules
+            ];
+        }
+
+        $this->assertEquals($features, $actualFeatures);
+    }
+    public function testLoadFeaturesWithConnectionIssueAndNoCache(): void
+    {
+        $clientKey = 'testClientKey';
+        $apiHost = 'https://api.example.com';
+
+        $httpClientMock = $this->createMock(ClientInterface::class);
+        $httpClientMock->expects($this->once())
             ->method('sendRequest')
-            ->willReturn($responseMock4);
-
-        $gb->withHttpClient($httpClientMock4, $gb->requestFactory);
-
-        $gb->loadFeatures('client-test', '', '', [
-            'timeout' => 5,
-            'skipCache' => false,
-            'staleWhileRevalidate' => false
-        ]);
-        $this->assertSame("fresh", $gb->getValue('fresh-feature', null));
-
-        $this->assertTrue(true, 'No exceptions thrown => logic is ok for skipCache, staleWhileRevalidate, and timeout.');
-    }
-
-
-    public function testLoadFeaturesAsyncOption(): void
-    {
-        $loop = LoopFactory::create();
-        $httpClient = new Browser($loop);
-        $gb = new Growthbook([
-            'loop' => $loop,
-            'httpClient' => $httpClient, // Or ->setClient($httpClient) if that’s your library’s pattern
-        ]);
-        $gb->loadFeatures('demo', '', '', [
-            'async' => true,
-            'skipCache' => true,
-            'timeout' => 3,
-        ]);
-        $this->assertInstanceOf(PromiseInterface::class, $gb->promise);
-
-        if ($gb->promise instanceof PromiseInterface) {
-            $gb->promise->then(
-                function (array $features) {
-                    $this->assertIsArray($features, "Async features must be an array");
-                },
-                function (Throwable $e) {
-                    $this->fail("Async fetch failed: " . $e->getMessage());
-                }
+            ->willThrowException(new \Exception("Connection error"));
+
+        $requestFactoryMock = $this->createMock(RequestFactoryInterface::class);
+        $requestFactoryMock->expects($this->once())
+            ->method('createRequest')
+            ->with('GET', rtrim($apiHost, "/") . "/api/features/" . $clientKey)
+            ->willReturn($this->createMock(RequestInterface::class));
+
+        $loggerMock = $this->createMock(LoggerInterface::class);
+        $loggerMock->expects($this->once())
+            ->method('log')
+            ->with(
+                $this->equalTo(LogLevel::ERROR),
+                $this->stringContains('Exception while loading features from API'),
+                $this->arrayHasKey('exception')
             );
-        }
-        $loop->run();
-
-        $this->assertTrue(true, "Async loadFeatures completed successfully");
+
+        $gb = Growthbook::create()
+            ->withHttpClient($httpClientMock, $requestFactoryMock)
+            ->withLogger($loggerMock);
+
+        $gb->loadFeatures($clientKey, $apiHost, '', ['async' => false]);
+
+        $this->assertEmpty($gb->getFeatures());
     }
 }
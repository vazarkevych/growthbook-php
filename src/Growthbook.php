--- conflicted
+++ resolved
@@ -2,12 +2,6 @@
 
 namespace Growthbook;
 
-<<<<<<< HEAD
-use Exception;
-use Http\Discovery\Psr17FactoryDiscovery;
-use Http\Discovery\Psr18ClientDiscovery;
-use Psr\Http\Client\ClientExceptionInterface;
-=======
 use Error;
 use Exception;
 use Http\Discovery\Psr17FactoryDiscovery;
@@ -16,7 +10,7 @@
 use Psr\Http\Client\ClientInterface;
 use Psr\Http\Message\RequestFactoryInterface;
 use Psr\Http\Message\ResponseInterface;
->>>>>>> 64e15d5b
+use Psr\Http\Client\ClientExceptionInterface;
 use Psr\Log\LoggerAwareInterface;
 use Psr\Log\LoggerInterface;
 use Psr\Log\LogLevel;
@@ -95,7 +89,6 @@
     /** @var array<string, ViewedExperiment> */
     private $tracks = [];
 
-<<<<<<< HEAD
     /** @var StickyBucketService|null */
     private $stickyBucketService = null;
 
@@ -108,8 +101,6 @@
     /** @var null|array<string, string> */
     private $stickyBucketAttributes = null;
 
-    public static function create(): Growthbook
-=======
     /** @var LoopInterface */
     private $loop;
 
@@ -125,31 +116,6 @@
 
     /**
      * Creates an instance of Growthbook.
-     * @param array{
-      *   enabled?: bool,
-      *   logger?: LoggerInterface,
-      *   url?: string,
-      *   attributes?: array<string,mixed>,
-      *   features?: array<string,mixed>,
-      *   forcedVariations?: array<string,int>,
-      *   forcedFeatures?: array<string, FeatureResult<mixed>>,
-      *   qaMode?: bool,
-      *   trackingCallback?: callable,
-      *   cache?: CacheInterface,
-      *   httpClient?: ClientInterface|Browser,
-      *   requestFactory?: RequestFactoryInterface,
-      *   decryptionKey?: string,
-      *   loop?: LoopInterface
-      * } $options
-     * @return Growthbook
-     */
-    public static function create(array $options = []): Growthbook
->>>>>>> 64e15d5b
-    {
-        return new Growthbook($options);
-    }
-
-    /**
      * @param array{
      *   enabled?: bool,
      *   logger?: LoggerInterface,
@@ -166,6 +132,30 @@
      *   decryptionKey?: string,
      *   loop?: LoopInterface
      * } $options
+     * @return Growthbook
+     */
+    public static function create(array $options = []): Growthbook
+    {
+        return new Growthbook($options);
+    }
+
+    /**
+     * @param array{
+     *   enabled?: bool,
+     *   logger?: LoggerInterface,
+     *   url?: string,
+     *   attributes?: array<string,mixed>,
+     *   features?: array<string,mixed>,
+     *   forcedVariations?: array<string,int>,
+     *   forcedFeatures?: array<string, FeatureResult<mixed>>,
+     *   qaMode?: bool,
+     *   trackingCallback?: callable,
+     *   cache?: CacheInterface,
+     *   httpClient?: ClientInterface|Browser,
+     *   requestFactory?: RequestFactoryInterface,
+     *   decryptionKey?: string,
+     *   loop?: LoopInterface
+     * } $options
      */
     public function __construct(array $options = [])
     {
@@ -188,12 +178,9 @@
             "httpClient",
             "requestFactory",
             "decryptionKey",
-<<<<<<< HEAD
             "stickyBucketService",
-            "stickyBucketIdentifierAttributes"
-=======
+            "stickyBucketIdentifierAttributes",
             "loop"
->>>>>>> 64e15d5b
         ];
         $unknownOptions = array_diff(array_keys($options), $knownOptions);
         if (count($unknownOptions)) {
@@ -235,15 +222,10 @@
             }
         }
 
-<<<<<<< HEAD
         $this->stickyBucketService = $options["stickyBucketService"] ?? null;
         $this->stickyBucketIdentifierAttributes = $options["stickyBucketIdentifierAttributes"] ?? null;
         $this->usingDerivedStickyBucketAttributes = !isset($this->stickyBucketIdentifierAttributes);
 
-
-        if (array_key_exists("forcedFeatures", $options)) {
-            $this->withForcedFeatures($options['forcedFeatures']);
-=======
         // Check if the httpClient is valid
         if (!($this->httpClient instanceof ClientInterface) && !($this->httpClient instanceof Browser)) {
             throw new InvalidArgumentException("httpClient must be an instance of ClientInterface or Browser");
@@ -251,7 +233,6 @@
         // Check if the requestFactory is valid
         if (!($this->requestFactory instanceof RequestFactoryInterface)) {
             throw new InvalidArgumentException("requestFactory must be an instance of RequestFactoryInterface");
->>>>>>> 64e15d5b
         }
 
         // Forced features
@@ -337,14 +318,10 @@
         return $this;
     }
 
-<<<<<<< HEAD
-    public function withLogger(?LoggerInterface $logger = null): Growthbook
-=======
     /**
      * @return $this
      */
     public function withLogger(?LoggerInterface $logger = null): self
->>>>>>> 64e15d5b
     {
         $this->logger = $logger;
         return $this;
@@ -365,14 +342,10 @@
         return $this;
     }
 
-<<<<<<< HEAD
-    public function withCache(\Psr\SimpleCache\CacheInterface $cache, ?int $ttl = null): Growthbook
-=======
     /**
      * @return $this
      */
     public function withCache(CacheInterface $cache, ?int $ttl = null): self
->>>>>>> 64e15d5b
     {
         $this->cache = $cache;
         if ($ttl !== null) {
@@ -422,11 +395,7 @@
     /**
      * @return array<string, FeatureResult<mixed>>
      */
-<<<<<<< HEAD
-    public function getForcedFeatures()
-=======
     public function getForcedFeatured(): array
->>>>>>> 64e15d5b
     {
         return $this->forcedFeatures;
     }
@@ -468,7 +437,7 @@
     /**
      * @template T
      * @param string $key
-     * @param T      $default
+     * @param T $default
      * @return T
      */
     public function getValue(string $key, $default)
@@ -642,13 +611,12 @@
     /**
      * @template T
      * @param InlineExperiment<T> $exp
-     * @param string|null         $featureId
+     * @param string|null $featureId
      * @return ExperimentResult<T>
      */
     private function runExperiment(InlineExperiment $exp, ?string $featureId = null): ExperimentResult
     {
         $this->log(LogLevel::DEBUG, "Attempting to run experiment - " . $exp->key);
-
         // 1. Too few variations
         if (count($exp->variations) < 2) {
             $this->log(LogLevel::DEBUG, "Skip experiment because there aren't enough variations", [
@@ -700,7 +668,6 @@
             $this->log(LogLevel::DEBUG, "Skip experiment because of empty attribute - $hashAttribute", [
                 "experiment" => $exp->key
             ]);
-<<<<<<< HEAD
             return new ExperimentResult($exp, $hashAttribute, "", -1, false, $featureId);
         }
 
@@ -732,60 +699,19 @@
 
         if (!$foundStickyBucket) {
             // 7. Filtered out / not in namespace
-            if ($exp->filters) {
-                if ($this->isFilteredOut($exp->filters)) {
-                    $this->log(LogLevel::DEBUG, "Skip experiment because of filters (e.g. namespace)", [
-                        "experiment" => $exp->key
-                    ]);
-                    return new ExperimentResult($exp, $hashAttribute, $hashValue, -1, false, $featureId);
-                }
-            } elseif ($exp->namespace && !static::inNamespace($hashValue, $exp->namespace)) {
-                $this->log(LogLevel::DEBUG, "Skip experiment because not in namespace", [
+            if ($exp->filters && $this->isFilteredOut($exp->filters)) {
+                $this->log(LogLevel::DEBUG, "Skip experiment : filtered out", [
                     "experiment" => $exp->key
                 ]);
                 return new ExperimentResult($exp, $hashAttribute, $hashValue, -1, false, $featureId);
             }
-
-            // 8. Condition fails
-            if ($exp->condition && !Condition::evalCondition($this->attributes, $exp->condition)) {
-                $this->log(LogLevel::DEBUG, "Skip experiment because of targeting conditions", [
-                    "experiment" => $exp->key
-                ]);
-                return new ExperimentResult($exp, $hashAttribute, $hashValue, -1, false, $featureId);
-            }
-
-            //8.05 Exclude if parent conditions are not met
-            if ($exp->parentConditions) {
-                $prereqRes = $this->evalPrereqs($exp->parentConditions, []);
-                if (in_array($prereqRes, ['gate', 'fail'])) {
-                    $this->log(LogLevel::DEBUG, "Skip experiment because of failing prerequisite", [
-                        "experiment" => $exp->key,
-                    ]);
-                    return new ExperimentResult($exp, $hashAttribute, $hashValue, -1, false, $featureId);
-                }
-                if ($prereqRes === 'cyclic') {
-                    $this->log(LogLevel::DEBUG, "Skip experiment because of cyclic prerequisite", [
-                        "experiment" => $exp->key,
-                    ]);
-                    return new ExperimentResult($exp, $hashAttribute, $hashValue, -1, false, $featureId);
-                }
-            }
-=======
-            return new ExperimentResult($exp, "", -1, false, $featureId);
-        }
-
-        // 7. Filtered out / not in namespace
-        if ($exp->filters && $this->isFilteredOut($exp->filters)) {
-            $this->log(LogLevel::DEBUG, "Skip experiment: filtered out", [
+        }
+        // Ignore the namespace if there are filters
+        if (!$exp->filters && $exp->namespace && !static::inNamespace($hashValue, $exp->namespace)) {
+            $this->log(LogLevel::DEBUG, "Skip experiment because not in namespace", [
                 "experiment" => $exp->key
             ]);
-            return new ExperimentResult($exp, $hashValue, -1, false, $featureId);
-        }
-
-        // Ignore the namespace if there are filters
-        if (!$exp->filters && $exp->namespace && !static::inNamespace($hashValue, $exp->namespace)) {
-            $this->log(LogLevel::DEBUG, "Skip experiment because not in namespace", ["experiment" => $exp->key]);
-            return new ExperimentResult($exp, $hashValue, -1, false, $featureId);
+            return new ExperimentResult($exp, $hashAttribute, $hashValue, -1, false, $featureId);
         }
 
         // 8. Condition fails
@@ -793,9 +719,26 @@
             $this->log(LogLevel::DEBUG, "Skip experiment because of targeting conditions", [
                 "experiment" => $exp->key
             ]);
-            return new ExperimentResult($exp, $hashValue, -1, false, $featureId);
->>>>>>> 64e15d5b
-        }
+            return new ExperimentResult($exp, $hashAttribute, $hashValue, -1, false, $featureId);
+        }
+
+        //8.05 Exclude if parent conditions are not met
+        if ($exp->parentConditions) {
+            $prereqRes = $this->evalPrereqs($exp->parentConditions, []);
+            if (in_array($prereqRes, ['gate', 'fail'])) {
+                $this->log(LogLevel::DEBUG, "Skip experiment because of failing prerequisite", [
+                    "experiment" => $exp->key,
+                ]);
+                return new ExperimentResult($exp, $hashAttribute, $hashValue, -1, false, $featureId);
+            }
+            if ($prereqRes === 'cyclic') {
+                $this->log(LogLevel::DEBUG, "Skip experiment because of cyclic prerequisite", [
+                    "experiment" => $exp->key,
+                ]);
+                return new ExperimentResult($exp, $hashAttribute, $hashValue, -1, false, $featureId);
+            }
+        }
+
 
         // 9. Calculate bucket ranges
         $n = static::hash(
@@ -829,12 +772,8 @@
             return new ExperimentResult($exp, $hashAttribute, $hashValue, -1, false, $featureId);
         }
 
-<<<<<<< HEAD
-
-        // 11. Forced variation
-=======
+
         // 11. Force variation in experiment config
->>>>>>> 64e15d5b
         if ($exp->force !== null) {
             $this->log(LogLevel::DEBUG, "Force variation from the experiment config", [
                 "experiment" => $exp->key,
@@ -898,11 +837,7 @@
     /**
      * @param string $level
      * @param string $message
-<<<<<<< HEAD
-     * @param mixed  $context
-=======
      * @param array<mixed> $context
->>>>>>> 64e15d5b
      */
     public function log(string $level, string $message, array $context = []): void
     {
@@ -924,28 +859,20 @@
         if ($version === 2) {
             $n = hexdec(hash("fnv1a32", hexdec(hash("fnv1a32", $seed . $value)) . ""));
             return ($n % 10000) / 10000;
-<<<<<<< HEAD
-        } // Original hashing algorithm (with a bias flaw)
-        elseif ($version === 1) {
-=======
         }
         // Version 1 hashing
         if ($version === 1) {
->>>>>>> 64e15d5b
             $n = hexdec(hash("fnv1a32", $value . $seed));
             return ($n % 1000) / 1000;
         }
+
         return null;
     }
 
     /**
-<<<<<<< HEAD
-     * @param float                  $n
-=======
      * Helper to check if a number is within a range
      *
      * @param float $n
->>>>>>> 64e15d5b
      * @param array{0:float,1:float} $range
      * @return bool
      */
@@ -955,18 +882,6 @@
     }
 
     /**
-<<<<<<< HEAD
-     * @param string                      $seed
-     * @param string|null                 $hashAttribute
-     * @param string|null                 $fallbackAttribute
-     * @param array{0:float,1:float}|null $range
-     * @param float|null                  $coverage
-     * @param int|null                    $hashVersion
-     * @return bool
-     */
-    private function isIncludedInRollout(string $seed, ?string $hashAttribute = null, ?string $fallbackAttribute = null, ?array $range = null, ?float $coverage = null, ?int $hashVersion = null): bool
-    {
-=======
      * Check if user is included in a rollout
      *
      * @param string      $seed
@@ -979,11 +894,11 @@
     private function isIncludedInRollout(
         string $seed,
         ?string $hashAttribute = null,
+        ?string $fallbackAttribute = null,
         ?array $range = null,
         ?float $coverage = null,
         ?int $hashVersion = null
     ): bool {
->>>>>>> 64e15d5b
         if ($coverage === null && $range === null) {
             return true;
         }
@@ -1002,6 +917,7 @@
         } elseif ($coverage !== null) {
             return $n <= $coverage;
         }
+
         return true;
     }
 
@@ -1012,7 +928,6 @@
      */
     private function getHashValue(?string $hashAttribute = null, ?string $fallbackAttribute = null): array
     {
-<<<<<<< HEAD
         $attribute = $hashAttribute ?? "id";
         $val = "";
 
@@ -1032,9 +947,6 @@
         }
 
         return [$attribute, strval($val)];
-=======
-        return strval($this->attributes[$hashAttribute] ?? "");
->>>>>>> 64e15d5b
     }
 
     /**
@@ -1078,19 +990,15 @@
     }
 
     /**
-<<<<<<< HEAD
-     * @param string                          $userId
-=======
      * Check if user is in a namespace
      *
      * @param string $userId
->>>>>>> 64e15d5b
      * @param array{0:string,1:float,2:float} $namespace
      * @return bool
      */
     public static function inNamespace(string $userId, array $namespace): bool
     {
-         // Namespace must have 3 elements: [seed, start, end]
+        // Namespace must have 3 elements: [seed, start, end]
         // @phpstan-ignore-next-line
         if (count($namespace) !== 3) {
             return false;
@@ -1100,7 +1008,7 @@
         if ($n === null) {
             return false;
         }
-       // Check if the hash is in the specified range
+        // Check if the hash is in the specified range
         return $n >= $namespace[1] && $n < $namespace[2];
     }
 
@@ -1119,23 +1027,17 @@
     }
 
     /**
-<<<<<<< HEAD
-     * @param int            $numVariations
-     * @param float          $coverage
-     * @param null|(float[]) $weights
-     * @return array{0:float,1:float}[]
-=======
      * Build bucket ranges for each variation
      *
      * @param int          $numVariations
      * @param float        $coverage
      * @param float[]|null $weights
      * @return array<array{0:float,1:float}>
->>>>>>> 64e15d5b
      */
     public static function getBucketRanges(int $numVariations, float $coverage, ?array $weights = null): array
     {
         $coverage = max(0, min(1, $coverage));
+
         if (!$weights || count($weights) !== $numVariations) {
             $weights = static::getEqualWeights($numVariations);
         }
@@ -1155,15 +1057,10 @@
     }
 
     /**
-<<<<<<< HEAD
-     * @param float                    $n
-     * @param array{0:float,1:float}[] $ranges
-=======
      * Determine which variation a user is bucketed into
      *
      * @param float                             $n
      * @param array<array{0:float,1:float}>     $ranges
->>>>>>> 64e15d5b
      * @return int
      */
     public static function chooseVariation(float $n, array $ranges): int
@@ -1209,11 +1106,8 @@
     }
 
     /**
-<<<<<<< HEAD
-=======
      * Decrypt features from an encrypted string
      *
->>>>>>> 64e15d5b
      * @param string $encryptedString
      * @return string
      */
@@ -1232,21 +1126,11 @@
         if (!$decrypted) {
             throw new Error("Failed to decrypt");
         }
+
         return $decrypted;
     }
 
     /**
-<<<<<<< HEAD
-     * @param string $clientKey
-     * @param string $apiHost
-     * @param string $decryptionKey
-     * @return void
-     * @throws ClientExceptionInterface
-     * @throws Exception
-     */
-    public function loadFeatures(string $clientKey, string $apiHost = "", string $decryptionKey = ""): void
-    {
-=======
      * Load features (async or sync)
      *
      * @param array{
@@ -1263,10 +1147,10 @@
         string $decryptionKey = "",
         array  $options = []
     ): PromiseInterface {
->>>>>>> 64e15d5b
         $this->clientKey = $clientKey;
         $this->apiHost = $apiHost;
         $this->decryptionKey = $decryptionKey;
+
         if (!$this->clientKey) {
             throw new Exception("Must specify a clientKey before loading features.");
         }
@@ -1275,12 +1159,6 @@
         }
         if (!$this->requestFactory) {
             throw new Exception("Must set an HTTP Request Factory before loading features");
-<<<<<<< HEAD
-        }
-
-        // The features URL is also the cache key
-        $url = rtrim(empty($this->apiHost) ? self::DEFAULT_API_HOST : $this->apiHost, "/") . "/api/features/" . $this->clientKey;
-=======
         }
 
         $isAsync = $options['async'] ?? false;
@@ -1289,6 +1167,8 @@
             return $this->promise;
         }
 
+        // The features URL is also the cache key
+        $url = rtrim(empty($this->apiHost) ? self::DEFAULT_API_HOST : $this->apiHost, "/") . "/api/features/" . $this->clientKey;
         // Synchronous fetch
         $this->loadFeaturesSyncInternal($options);
         // We set promise to a resolved promise to avoid null
@@ -1314,7 +1194,6 @@
 
         $url = rtrim($this->apiHost ?: self::DEFAULT_API_HOST, "/")
             . "/api/features/" . $this->clientKey;
->>>>>>> 64e15d5b
         $cacheKey = md5($url);
         $now = time();
 

--- conflicted
+++ resolved
@@ -2,25 +2,19 @@
 
 namespace Growthbook;
 
-<<<<<<< HEAD
 use Error;
 use Exception;
-=======
-use Nyholm\Psr7\Factory\Psr17Factory;
-use React\Http\Browser;
-use Http\Discovery\Psr18ClientDiscovery;
->>>>>>> 20e2a226
 use Http\Discovery\Psr17FactoryDiscovery;
 use Http\Discovery\Psr18ClientDiscovery;
+use InvalidArgumentException;
 use Psr\Http\Client\ClientInterface;
 use Psr\Http\Message\RequestFactoryInterface;
 use Psr\Http\Message\ResponseInterface;
 use Psr\Log\LoggerAwareInterface;
 use Psr\Log\LoggerInterface;
 use Psr\Log\LogLevel;
-<<<<<<< HEAD
 use Psr\SimpleCache\CacheInterface;
-use React\EventLoop\Factory as LoopFactory;
+use React\EventLoop\Loop;
 use React\EventLoop\LoopInterface;
 use React\Http\Browser;
 use React\Promise\PromiseInterface;
@@ -34,13 +28,6 @@
  *
  * This class manages feature flagging, experiment assignment, and caching.
  */
-=======
-use React\EventLoop\Factory as LoopFactory;
-use React\EventLoop\LoopInterface;
-use React\Promise\PromiseInterface;
-use function React\Promise\Timer\timeout;
-
->>>>>>> 20e2a226
 class Growthbook implements LoggerAwareInterface
 {
     private const DEFAULT_API_HOST = "https://cdn.growthbook.io";
@@ -94,31 +81,19 @@
 
     /** @var string */
     private $clientKey = "";
-<<<<<<< HEAD
 
     /** @var string */
     private $decryptionKey = "";
 
     /** @var array<string, ViewedExperiment> */
-=======
-    /** @var string|null */
-    private $decryptionKey;
-    /** @var array<string,ViewedExperiment> */
->>>>>>> 20e2a226
     private $tracks = [];
+
     /** @var LoopInterface */
     private $loop;
 
     /** @var Browser */
     private $asyncClient;
 
-<<<<<<< HEAD
-    /** @var LoopInterface */
-    private $loop;
-
-    /** @var Browser */
-    private $asyncClient;
-
     /**
      * Non-generic typehint, since React\Promise\PromiseInterface is not generic.
      *
@@ -126,22 +101,33 @@
      */
     public $promise;
 
-    public static function create(): Growthbook
-=======
     /**
      * Creates an instance of Growthbook.
-     * @param array<string,mixed> $options
+     * @param array{
+      *   enabled?: bool,
+      *   logger?: LoggerInterface,
+      *   url?: string,
+      *   attributes?: array<string,mixed>,
+      *   features?: array<string,mixed>,
+      *   forcedVariations?: array<string,int>,
+      *   forcedFeatures?: array<string, FeatureResult<mixed>>,
+      *   qaMode?: bool,
+      *   trackingCallback?: callable,
+      *   cache?: CacheInterface,
+      *   httpClient?: ClientInterface|Browser,
+      *   requestFactory?: RequestFactoryInterface,
+      *   decryptionKey?: string,
+      *   loop?: LoopInterface
+      * } $options
      * @return Growthbook
      */
     public static function create(array $options = []): Growthbook
->>>>>>> 20e2a226
     {
         return new Growthbook($options);
     }
 
     /**
      * @param array{
-<<<<<<< HEAD
      *   enabled?: bool,
      *   logger?: LoggerInterface,
      *   url?: string,
@@ -156,22 +142,6 @@
      *   requestFactory?: RequestFactoryInterface,
      *   decryptionKey?: string,
      *   loop?: LoopInterface
-=======
-     *   enabled?:bool,
-     *   logger?:\Psr\Log\LoggerInterface,
-     *   url?:string,
-     *   attributes?:array<string,mixed>,
-     *   features?:array<string,mixed>,
-     *   forcedVariations?:array<string,int>,
-     *   forcedFeatures?:array<string, FeatureResult<mixed>>,
-     *   qaMode?:bool,
-     *   trackingCallback?:callable,
-     *   cache?:\Psr\SimpleCache\CacheInterface,
-     *   httpClient?:\Psr\Http\Client\ClientInterface,
-     *   requestFactory?:\Psr\Http\Message\RequestFactoryInterface,
-     *   decryptionKey?:string,
-     *   loop?:LoopInterface
->>>>>>> 20e2a226
      * } $options
      */
     public function __construct(array $options = [])
@@ -205,8 +175,6 @@
             );
         }
 
-        $this->loop = $options['loop'] ?? LoopFactory::create();
-        $this->asyncClient = new Browser($this->loop);
         $this->enabled = $options["enabled"] ?? true;
         $this->logger = $options["logger"] ?? null;
         $this->url = $options["url"] ?? ($_SERVER['REQUEST_URI'] ?? "");
@@ -215,10 +183,9 @@
         $this->trackingCallback = $options["trackingCallback"] ?? null;
         $this->decryptionKey = $options["decryptionKey"] ?? "";
         $this->cache = $options["cache"] ?? null;
-<<<<<<< HEAD
 
         // ReactPHP EventLoop (used for async calls)
-        $this->loop = $options['loop'] ?? LoopFactory::create();
+        $this->loop = $options['loop'] ?? Loop::get();
         $this->asyncClient = new Browser($this->loop);
 
         $this->httpClient = $options["httpClient"] ?? null;
@@ -238,21 +205,15 @@
             } catch (Throwable $e) {
                 // If no request factory is found, it remains null
             }
-=======
-        try {
-            $this->httpClient = $options["httpClient"] ?? Psr18ClientDiscovery::find();
-        } catch (\Throwable $e) {
-        // If autodetection fails, create HTTP client manually
-            $guzzleClient = new \GuzzleHttp\Client();
-            $this->httpClient = new \Http\Adapter\Guzzle7\Client($guzzleClient);
-        }
-
-        try {
-            $this->requestFactory = $options["requestFactory"] ?? Psr17FactoryDiscovery::findRequestFactory();
-        } catch (\Throwable $e) {
-            // // If autodetection fails, create the query factory manually
-            $this->requestFactory = new Psr17Factory();
->>>>>>> 20e2a226
+        }
+
+        // Check if the httpClient is valid
+        if (!($this->httpClient instanceof ClientInterface) && !($this->httpClient instanceof Browser)) {
+            throw new InvalidArgumentException("httpClient must be an instance of ClientInterface or Browser");
+        }
+        // Check if the requestFactory is valid
+        if (!($this->requestFactory instanceof RequestFactoryInterface)) {
+            throw new InvalidArgumentException("requestFactory must be an instance of RequestFactoryInterface");
         }
 
         // Forced features
@@ -624,22 +585,9 @@
             return new ExperimentResult($exp, "", -1, false, $featureId);
         }
 
-<<<<<<< HEAD
-        // 7. Filtered out
-        if ($exp->filters) {
-            if ($this->isFilteredOut($exp->filters)) {
-                $this->log(LogLevel::DEBUG, "Skip experiment because of filters (e.g. namespace)", [
-                    "experiment" => $exp->key
-                ]);
-                return new ExperimentResult($exp, $hashValue, -1, false, $featureId);
-            }
-        } elseif ($exp->namespace && !static::inNamespace($hashValue, $exp->namespace)) {
-            $this->log(LogLevel::DEBUG, "Skip experiment because not in namespace", [
-=======
         // 7. Filtered out / not in namespace
         if ($exp->filters && $this->isFilteredOut($exp->filters)) {
             $this->log(LogLevel::DEBUG, "Skip experiment: filtered out", [
->>>>>>> 20e2a226
                 "experiment" => $exp->key
             ]);
             return new ExperimentResult($exp, $hashValue, -1, false, $featureId);
@@ -830,13 +778,9 @@
         foreach ($filters as $filter) {
             $hashValue = $this->getHashValue($filter["attribute"] ?? "id");
             if ($hashValue === "") {
-<<<<<<< HEAD
                 // If there's no attribute to hash, can't filter user out,
                 // so the user is effectively included (return false).
-                return false;
-=======
                 continue; // Skip if hash value is empty
->>>>>>> 20e2a226
             }
 
             $n = self::hash($filter["seed"] ?? "", $hashValue, $filter["hashVersion"] ?? 2);
@@ -856,12 +800,8 @@
                 return true; // Filter out if no range matches
             }
         }
-<<<<<<< HEAD
-        return false;
-=======
 
         return false; // All filters passed
->>>>>>> 20e2a226
     }
 
     /**
@@ -952,23 +892,30 @@
      *
      * @param string $id
      * @param string $url
-     * @param int    $numVariations
+     * @param int $numVariations
      * @return int|null
      */
     public static function getQueryStringOverride(string $id, string $url, int $numVariations): ?int
     {
+        // Extract the querystring from the url
+        /** @var string|false */
         $query = parse_url($url, PHP_URL_QUERY);
         if (!$query) {
             return null;
         }
+
+        // Parse the query string and check if $id is there
         parse_str($query, $params);
         if (!isset($params[$id]) || !is_numeric($params[$id])) {
             return null;
         }
-        $variation = (int)$params[$id];
+
+        // Make sure it's a valid variation integer
+        $variation = (int) $params[$id];
         if ($variation < 0 || $variation >= $numVariations) {
             return null;
         }
+
         return $variation;
     }
 
@@ -997,7 +944,6 @@
     }
 
     /**
-<<<<<<< HEAD
      * Load features (async or sync)
      *
      * @param array{
@@ -1009,7 +955,7 @@
      * @return PromiseInterface<mixed>
      */
     public function loadFeatures(
-        string $clientKey,
+        string $clientKey = "",
         string $apiHost = "",
         string $decryptionKey = "",
         array  $options = []
@@ -1017,75 +963,8 @@
         $this->clientKey = $clientKey;
         $this->apiHost = $apiHost;
         $this->decryptionKey = $decryptionKey;
-
         if (!$this->clientKey) {
             throw new Exception("Must specify a clientKey before loading features.");
-=======
-     * async getting feature from API.
-     * @param string $url
-     * @param int|null $timeout
-     * @return PromiseInterface<array<string,mixed>>
-     */
-    private function asyncFetchFeatures(string $url, ?int $timeout): PromiseInterface
-    {
-        $request = $this->asyncClient->get($url);
-        // // If a timeout is specified, wrap the request in timeout()
-        if ($timeout !== null && $timeout > 0) {
-            $request = timeout($request, $timeout, $this->loop);
-        }
-
-        return $request->then(function (\Psr\Http\Message\ResponseInterface $response) use ($url) {
-            $body = (string)$response->getBody();
-            $parsed = json_decode($body, true);
-            if (!$parsed || !is_array($parsed) || !array_key_exists("features", $parsed)) {
-                $this->log(LogLevel::WARNING, "Could not load features", ["url" => $url, "responseBody" => $body]);
-                throw new \Exception("Invalid features response");
-            }
-            $features = array_key_exists("encryptedFeatures", $parsed)
-                ? json_decode($this->decrypt($parsed["encryptedFeatures"]), true)
-                : $parsed["features"];
-            $this->log(LogLevel::INFO, "Load features from URL", ["url" => $url, "numFeatures" => count($features)]);
-            return $features;
-        }, function (\Throwable $e) use ($url) {
-            $this->log(LogLevel::WARNING, "Could not load features", ["url" => $url, "error" => $e->getMessage()]);
-            throw $e;
-        });
-    }
-
-    private function revalidateFeaturesInBackground(string $url, string $cacheKey, ?int $timeout): void
-    {
-        $this->loop->addTimer(0.01, function () use ($url, $cacheKey, $timeout) {
-            $this->asyncFetchFeatures($url, $timeout)->then(function ($features) use ($cacheKey) {
-                $this->withFeatures($features);
-                if ($this->cache) {
-                    $this->cache->set($cacheKey, json_encode($features), $this->cacheTTL);
-                    $this->cache->set($cacheKey . '_time', time(), $this->cacheTTL);
-                    $this->log(LogLevel::INFO, "Cache features (async)", ["numFeatures" => count($features), "ttl" => $this->cacheTTL]);
-                }
-            })->otherwise(function ($e) {
-                $this->log(LogLevel::WARNING, "Background revalidation failed", ["error" => $e->getMessage()]);
-            });
-        });
-    }
-
-    /**
-     * Loads features from the API
-     * @param string $clientKey
-     * @param string $apiHost
-     * @param string $decryptionKey
-     * @param array<string,mixed> $options
-     */
-    public function loadFeatures(string $clientKey = "", string $apiHost = "", string $decryptionKey = "", array $options = []): void
-    {
-
-        $timeout = $options['timeout'] ?? null;
-        $skipCache = $options['skipCache'] ?? false;
-        $staleWhileRevalidate = $options['staleWhileRevalidate'] ?? true;
-
-        // Update properties if new values are provided
-        if ($clientKey) {
-            $this->clientKey = $clientKey;
->>>>>>> 20e2a226
         }
         if (!$this->httpClient) {
             throw new Exception("Must set an HTTP Client before loading features.");
@@ -1093,7 +972,6 @@
         if (!$this->requestFactory) {
             throw new Exception("Must set an HTTP Request Factory before loading features");
         }
-<<<<<<< HEAD
 
         $isAsync = $options['async'] ?? false;
         if ($isAsync) {
@@ -1155,43 +1033,10 @@
                             $this->withFeatures($features);
 
                             // Fetch fresh data
-                            $fresh = $this->fetchFeaturesSync($url);
-                            if ($fresh !== null) {
-                                $this->storeFeaturesInCache($fresh, $cacheKey);
-                            }
+                            $this->revalidateFeaturesInBackground($url, $cacheKey, $timeout);
                             return;
                         } else {
                             $this->log(LogLevel::INFO, "Cache stale, fetch new features (sync)", ["url" => $url]);
-=======
-        // Form the URL and cache key
-        $url = rtrim($this->apiHost ?: self::DEFAULT_API_HOST, "/") . "/api/features/" . $this->clientKey;
-        $cacheKey = md5($url);
-        $now = time();
-
-        // First, attempt to load features from cache
-        if ($this->cache && !$skipCache) {
-            try {
-                $cachedData = $this->cache->get($cacheKey);
-                $cachedTime = $this->cache->get($cacheKey . '_time');
-                if ($cachedData) {
-                    $features = json_decode($cachedData, true);
-                    if ($features && is_array($features)) {
-                        $age = $cachedTime ? $now - (int)$cachedTime : PHP_INT_MAX;
-                        if ($age < $this->cacheTTL) {
-                            $this->log(LogLevel::INFO, "Load features from cache", ["url" => $url, "numFeatures" => count($features)]);
-                            $this->withFeatures($features);
-                            return;
-                        } else {
-                            // Old data
-                            if ($staleWhileRevalidate) {
-                                $this->log(LogLevel::INFO, "Load stale features from cache and revalidate in background", ["url" => $url, "numFeatures" => count($features)]);
-                                $this->withFeatures($features);
-                                $this->revalidateFeaturesInBackground($url, $cacheKey, $timeout);
-                                return;
-                            } else {
-                                $this->log(LogLevel::INFO, "Cache stale, will fetch new features", ["url" => $url]);
-                            }
->>>>>>> 20e2a226
                         }
                     }
                 }
@@ -1202,6 +1047,53 @@
         $fresh = $this->fetchFeaturesSync($url);
         if ($fresh !== null) {
             $this->storeFeaturesInCache($fresh, $cacheKey);
+        } else {
+            $this->getFeaturesFromCache($cacheKey, $url,  $skipCache);
+        }
+    }
+
+    /**
+     * Revalidates features in the background using an asynchronous fetch.
+     *
+     * @param string $url The URL to fetch features from.
+     * @param string $cacheKey The cache key to store the fetched features.
+     * @param int|null $timeout Optional timeout for the fetch operation.
+     * @return void
+     */
+    private function revalidateFeaturesInBackground(string $url, string $cacheKey, ?int $timeout): void
+    {
+        $this->loop->addTimer(0.01, function () use ($url, $cacheKey, $timeout) {
+            $this->asyncFetchFeatures($url, $timeout)->then(function ($features) use ($cacheKey) {
+                $this->withFeatures($features);
+                $this->storeFeaturesInCache($features, $cacheKey);
+            })->catch(function ($e) {
+                $this->log(LogLevel::WARNING, "Background revalidation failed", ["error" => $e->getMessage()]);
+            });
+        });
+    }
+
+    /**
+     * Attempt to load features from cache if available.
+     *
+     * @param string $cacheKey The cache key to use for retrieving cached features.
+     * @param string $url The URL to log in case of cache miss or error.
+     * @param bool $skipCache Whether to skip cache and force a fresh fetch.
+     */
+    private function getFeaturesFromCache(string $cacheKey, string $url, bool $skipCache): void {
+        // Try to get features from cache if available
+        if ($this->cache && !$skipCache) {
+            try {
+                $featuresJSON = $this->cache->get($cacheKey);
+                if ($featuresJSON) {
+                    $features = json_decode($featuresJSON, true);
+                    if ($features && is_array($features)) {
+                        $this->log(LogLevel::WARNING, "Using possibly stale features from cache due to exception", ["url" => $url, "numFeatures" => count($features)]);
+                        $this->withFeatures($features);
+                    }
+                }
+            } catch (\Throwable $e) {
+                $this->log(LogLevel::ERROR, "Error loading features from cache after API exception", ["exception" => $e]);
+            }
         }
     }
 
@@ -1265,7 +1157,7 @@
                                     ]);
                                     return $this->features;
                                 }
-                            )->otherwise(
+                            )->catch(
                                 function (Throwable $e) {
                                     $this->log(LogLevel::ERROR, "Async fetch failed: " . $e->getMessage());
                                     throw $e;
@@ -1351,35 +1243,42 @@
 
         // If it's a PSR-18 client, we can do sendRequest()
         if ($this->httpClient instanceof ClientInterface) {
-            $res = $this->httpClient->sendRequest($req);
+            try {
+                $res = $this->httpClient->sendRequest($req);
+                $body = (string)$res->getBody();
+                $parsed = json_decode($body, true);
+
+                if (!$parsed || !is_array($parsed) || !isset($parsed['features'])) {
+                    $this->log(LogLevel::WARNING, "Could not load features (sync)", [
+                        "url" => $url,
+                        "responseBody" => $body,
+                    ]);
+                    return null;
+                }
+
+                $features = isset($parsed["encryptedFeatures"])
+                    ? json_decode($this->decrypt($parsed["encryptedFeatures"]), true)
+                    : $parsed["features"];
+
+                $this->log(LogLevel::INFO, "Load features from URL (sync)", [
+                    "url" => $url,
+                    "numFeatures" => count($features),
+                ]);
+                $this->withFeatures($features);
+                return $features;
+            } catch (Throwable $e) {
+                $this->log(LogLevel::ERROR, "Exception while loading features from API", [
+                    "url" => $url,
+                    "exception" => $e->getMessage(),
+                ]);
+                return null;
+            }
         } elseif ($this->httpClient instanceof Browser) {
             // If it's React Browser, synchronous usage is not typical
             throw new RuntimeException("Synchronous requests are not supported when using React\\Http\\Browser");
         } else {
             throw new RuntimeException("Unsupported HTTP client");
         }
-
-        $body = (string)$res->getBody();
-        $parsed = json_decode($body, true);
-
-        if (!$parsed || !is_array($parsed) || !isset($parsed['features'])) {
-            $this->log(LogLevel::WARNING, "Could not load features (sync)", [
-                "url" => $url,
-                "responseBody" => $body,
-            ]);
-            return null;
-        }
-
-        $features = isset($parsed["encryptedFeatures"])
-            ? json_decode($this->decrypt($parsed["encryptedFeatures"]), true)
-            : $parsed["features"];
-
-        $this->log(LogLevel::INFO, "Load features from URL (sync)", [
-            "url" => $url,
-            "numFeatures" => count($features),
-        ]);
-        $this->withFeatures($features);
-        return $features;
     }
 
     /**

--- conflicted
+++ resolved
@@ -249,11 +249,7 @@
             case '$gt':
                 return static::compare($attributeValue, $conditionValue) > 0;
             case '$gte':
-<<<<<<< HEAD
                 return static::compare($attributeValue, $conditionValue) >= 0;
-=======
-                return $attributeValue >= $conditionValue;
->>>>>>> 64e15d5b
             case '$veq':
                 return static::parseVersionString($attributeValue) === static::parseVersionString($conditionValue);
             case '$vne':
@@ -267,9 +263,6 @@
             case '$vlte':
                 return static::parseVersionString($attributeValue) <= static::parseVersionString($conditionValue);
             case '$regex':
-<<<<<<< HEAD
-                return @preg_match('/' . $conditionValue . '/', $attributeValue ?? '') === 1;
-=======
                 $pattern = $conditionValue;
                 if (!static::isValidRegex($pattern)) {
                     $pattern = static::wrapRegexPattern($pattern);
@@ -280,7 +273,6 @@
                 }
                 return preg_match($pattern, $attributeValue ?? '') === 1;
 
->>>>>>> 64e15d5b
             case '$in':
                 if (!is_array($conditionValue)) {
                     return false;

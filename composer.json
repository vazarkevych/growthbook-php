{
    "name": "growthbook/growthbook",
    "description": "PHP SDK for GrowthBook, the feature flagging and A/B testing platform",
    "type": "library",
    "require": {
        "psr/log": "^1.0|^2.0|^3.0",
        "psr/simple-cache": "^1.0|^2.0|^3.0",
        "psr/http-client": "^1.0",
        "psr/http-factory": "^1.0",
        "psr/http-message": "^1.0|^2.0",
        "php-http/discovery": "^1.15",
        "react/http": "^1.0.0",
        "react/event-loop": "^1.0.0",
        "react/socket": "^1.0.0",
        "react/promise-timer": "^1.11",
        "php-http/guzzle7-adapter": "^1.1",
        "nyholm/psr7": "^1.8"
    },
    "require-dev": {
        "phpunit/phpunit": "^9.5",
        "phpstan/phpstan": "^0.12.86",
        "friendsofphp/php-cs-fixer": "^3.0.0"

    },
    "license": "MIT",
    "scripts": {
        "test": "XDEBUG_MODE=coverage phpunit tests --coverage-html coverage --coverage-filter src/",
        "lint": "phpstan analyse",
        "fix": "php-cs-fixer fix src && php-cs-fixer fix tests"
    },
    "autoload": {
<<<<<<< HEAD
        "psr-4": {
            "Growthbook\\": "src/"
        }
    },
=======
		"psr-4": {
			"Growthbook\\": "src/"
		}
	},
>>>>>>> 20e2a226
    "config": {
        "allow-plugins": {
            "php-http/discovery": true
        }
    }
}<|MERGE_RESOLUTION|>--- conflicted
+++ resolved
@@ -3,7 +3,7 @@
     "description": "PHP SDK for GrowthBook, the feature flagging and A/B testing platform",
     "type": "library",
     "require": {
-        "psr/log": "^1.0|^2.0|^3.0",
+        "psr/log": "^3.0",
         "psr/simple-cache": "^1.0|^2.0|^3.0",
         "psr/http-client": "^1.0",
         "psr/http-factory": "^1.0",
@@ -29,17 +29,10 @@
         "fix": "php-cs-fixer fix src && php-cs-fixer fix tests"
     },
     "autoload": {
-<<<<<<< HEAD
         "psr-4": {
             "Growthbook\\": "src/"
         }
     },
-=======
-		"psr-4": {
-			"Growthbook\\": "src/"
-		}
-	},
->>>>>>> 20e2a226
     "config": {
         "allow-plugins": {
             "php-http/discovery": true
